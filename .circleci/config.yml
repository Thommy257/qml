--- conflicted
+++ resolved
@@ -129,10 +129,6 @@
           paths:
             - ./demos
           key: gallery-v1-{{ .Branch }}-{{ .Revision }}
-<<<<<<< HEAD
-
-=======
->>>>>>> e586e883
 
       - deploy:
           name: Deploy to AWS
